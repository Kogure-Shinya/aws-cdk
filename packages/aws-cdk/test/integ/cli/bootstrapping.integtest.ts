<<<<<<< HEAD
import { cloudFormation } from './aws-helpers';
import { cdk, cdkDeploy, cleanup, fullStackName, log, prepareAppFixture, rememberToDeleteBucket } from './cdk-helpers';
=======
import * as fs from 'fs';
import * as path from 'path';
import { randomString, withDefaultFixture } from './cdk-helpers';
>>>>>>> af2e8fff
import { integTest } from './test-helpers';

jest.setTimeout(600_000);

integTest('can bootstrap without execution', withDefaultFixture(async (fixture) => {
  const bootstrapStackName = fixture.fullStackName('bootstrap-stack');

<<<<<<< HEAD
beforeAll(async () => {
  // apparently: https://github.com/facebook/jest/issues/2713
  try {
    await prepareAppFixture();
  } catch (err) {
    log(`beforeAll() failed with error: ${err}. Exiting...`);
    process.exit(1);
  }
});

beforeEach(async () => {
  await cleanup();
});

afterEach(async () => {
  await cleanup();
});

integTest('can bootstrap without execution', async () => {
  const bootstrapStackName = fullStackName('bootstrap-stack');

  await cdk(['bootstrap',
=======
  await fixture.cdk(['bootstrap',
>>>>>>> af2e8fff
    '--toolkit-stack-name', bootstrapStackName,
    '--no-execute']);

  const resp = await fixture.aws.cloudFormation('describeStacks', {
    StackName: bootstrapStackName,
  });

  expect(resp.Stacks?.[0].StackStatus).toEqual('REVIEW_IN_PROGRESS');
}));

integTest('upgrade legacy bootstrap stack to new bootstrap stack while in use', withDefaultFixture(async (fixture) => {
  const bootstrapStackName = fixture.fullStackName('bootstrap-stack');

  const legacyBootstrapBucketName = `aws-cdk-bootstrap-integ-test-legacy-bckt-${randomString()}`;
  const newBootstrapBucketName = `aws-cdk-bootstrap-integ-test-v2-bckt-${randomString()}`;
  fixture.rememberToDeleteBucket(legacyBootstrapBucketName); // This one will leak
  fixture.rememberToDeleteBucket(newBootstrapBucketName); // This one shouldn't leak if the test succeeds, but let's be safe in case it doesn't

  // Legacy bootstrap
  await fixture.cdk(['bootstrap',
    '--toolkit-stack-name', bootstrapStackName,
    '--bootstrap-bucket-name', legacyBootstrapBucketName]);

  // Deploy stack that uses file assets
  await fixture.cdkDeploy('lambda', {
    options: ['--toolkit-stack-name', bootstrapStackName],
  });

  // Upgrade bootstrap stack to "new" style
  await fixture.cdk(['bootstrap',
    '--toolkit-stack-name', bootstrapStackName,
    '--bootstrap-bucket-name', newBootstrapBucketName,
    '--qualifier', fixture.qualifier,
    '--cloudformation-execution-policies', 'arn:aws:iam::aws:policy/AdministratorAccess'], {
    modEnv: {
      CDK_NEW_BOOTSTRAP: '1',
    },
  });

  // (Force) deploy stack again
  // --force to bypass the check which says that the template hasn't changed.
  await fixture.cdkDeploy('lambda', {
    options: [
      '--toolkit-stack-name', bootstrapStackName,
      '--force',
    ],
  });
}));

integTest('deploy new style synthesis to new style bootstrap', withDefaultFixture(async (fixture) => {
  const bootstrapStackName = fixture.fullStackName('bootstrap-stack');

  await fixture.cdk(['bootstrap',
    '--toolkit-stack-name', bootstrapStackName,
    '--qualifier', fixture.qualifier,
    '--cloudformation-execution-policies', 'arn:aws:iam::aws:policy/AdministratorAccess'], {
    modEnv: {
      CDK_NEW_BOOTSTRAP: '1',
    },
  });

  // Deploy stack that uses file assets
  await fixture.cdkDeploy('lambda', {
    options: [
      '--toolkit-stack-name', bootstrapStackName,
      '--context', `@aws-cdk/core:bootstrapQualifier=${fixture.qualifier}`,
      '--context', '@aws-cdk/core:newStyleStackSynthesis=1',
    ],
  });
}));

integTest('deploy new style synthesis to new style bootstrap (with docker image)', withDefaultFixture(async (fixture) => {
  const bootstrapStackName = fixture.fullStackName('bootstrap-stack');

  await fixture.cdk(['bootstrap',
    '--toolkit-stack-name', bootstrapStackName,
    '--qualifier', fixture.qualifier,
    '--cloudformation-execution-policies', 'arn:aws:iam::aws:policy/AdministratorAccess'], {
    modEnv: {
      CDK_NEW_BOOTSTRAP: '1',
    },
  });

  // Deploy stack that uses file assets
  await fixture.cdkDeploy('docker', {
    options: [
      '--toolkit-stack-name', bootstrapStackName,
      '--context', `@aws-cdk/core:bootstrapQualifier=${fixture.qualifier}`,
      '--context', '@aws-cdk/core:newStyleStackSynthesis=1',
    ],
  });
}));

integTest('deploy old style synthesis to new style bootstrap', withDefaultFixture(async (fixture) => {
  const bootstrapStackName = fixture.fullStackName('bootstrap-stack');

  await fixture.cdk(['bootstrap',
    '--toolkit-stack-name', bootstrapStackName,
    '--qualifier', fixture.qualifier,
    '--cloudformation-execution-policies', 'arn:aws:iam::aws:policy/AdministratorAccess'], {
    modEnv: {
      CDK_NEW_BOOTSTRAP: '1',
    },
  });

  // Deploy stack that uses file assets
  await fixture.cdkDeploy('lambda', {
    options: [
      '--toolkit-stack-name', bootstrapStackName,
    ],
  });
}));

integTest('deploying new style synthesis to old style bootstrap fails', withDefaultFixture(async (fixture) => {
  const bootstrapStackName = fixture.fullStackName('bootstrap-stack');

  await fixture.cdk(['bootstrap', '--toolkit-stack-name', bootstrapStackName]);

  // Deploy stack that uses file assets, this fails because the bootstrap stack
  // is version checked.
  await expect(fixture.cdkDeploy('lambda', {
    options: [
      '--toolkit-stack-name', bootstrapStackName,
      '--context', '@aws-cdk/core:newStyleStackSynthesis=1',
    ],
  })).rejects.toThrow('exited with error');
}));

integTest('can create a legacy bootstrap stack with --public-access-block-configuration=false', withDefaultFixture(async (fixture) => {
  const bootstrapStackName = fixture.fullStackName('bootstrap-stack-1');

  await fixture.cdk(['bootstrap', '-v', '--toolkit-stack-name', bootstrapStackName, '--public-access-block-configuration', 'false', '--tags', 'Foo=Bar']);

  const response = await fixture.aws.cloudFormation('describeStacks', { StackName: bootstrapStackName });
  expect(response.Stacks?.[0].Tags).toEqual([
    { Key: 'Foo', Value: 'Bar' },
  ]);
}));

integTest('can create multiple legacy bootstrap stacks', withDefaultFixture(async (fixture) => {
  const bootstrapStackName1 = fixture.fullStackName('bootstrap-stack-1');
  const bootstrapStackName2 = fixture.fullStackName('bootstrap-stack-2');

  // deploy two toolkit stacks into the same environment (see #1416)
  // one with tags
  await fixture.cdk(['bootstrap', '-v', '--toolkit-stack-name', bootstrapStackName1, '--tags', 'Foo=Bar']);
  await fixture.cdk(['bootstrap', '-v', '--toolkit-stack-name', bootstrapStackName2]);

  const response = await fixture.aws.cloudFormation('describeStacks', { StackName: bootstrapStackName1 });
  expect(response.Stacks?.[0].Tags).toEqual([
    { Key: 'Foo', Value: 'Bar' },
  ]);
}));

integTest('can dump the template, modify and use it to deploy a custom bootstrap stack', withDefaultFixture(async (fixture) => {
  let template = await fixture.cdk(['bootstrap', '--show-template'], {
    captureStderr: false,
    modEnv: {
      CDK_NEW_BOOTSTRAP: '1',
    },
  });

  expect(template).toContain('BootstrapVersion:');

  template += '\n' + [
    '  TwiddleDee:',
    '    Value: Template got twiddled',
  ].join('\n');

  const filename = path.join(fixture.integTestDir, `${fixture.qualifier}-template.yaml`);
  fs.writeFileSync(filename, template, { encoding: 'utf-8' });
  await fixture.cdk(['bootstrap',
    '--toolkit-stack-name', fixture.fullStackName('bootstrap-stack'),
    '--qualifier', fixture.qualifier,
    '--template', filename,
    '--cloudformation-execution-policies', 'arn:aws:iam::aws:policy/AdministratorAccess'], {
    modEnv: {
      CDK_NEW_BOOTSTRAP: '1',
    },
  });
}));

integTest('switch on termination protection, switch is left alone on re-bootstrap', withDefaultFixture(async (fixture) => {
  const bootstrapStackName = fixture.fullStackName('bootstrap-stack');

  await fixture.cdk(['bootstrap', '-v', '--toolkit-stack-name', bootstrapStackName,
    '--termination-protection', 'true',
    '--qualifier', fixture.qualifier,
    '--cloudformation-execution-policies', 'arn:aws:iam::aws:policy/AdministratorAccess'], {
    modEnv: { CDK_NEW_BOOTSTRAP: '1' },
  });
  await fixture.cdk(['bootstrap', '-v', '--toolkit-stack-name', bootstrapStackName, '--force'], { modEnv: { CDK_NEW_BOOTSTRAP: '1' } });

  const response = await fixture.aws.cloudFormation('describeStacks', { StackName: bootstrapStackName });
  expect(response.Stacks?.[0].EnableTerminationProtection).toEqual(true);
}));

integTest('add tags, left alone on re-bootstrap', withDefaultFixture(async (fixture) => {
  const bootstrapStackName = fixture.fullStackName('bootstrap-stack');

  await fixture.cdk(['bootstrap', '-v', '--toolkit-stack-name', bootstrapStackName,
    '--tags', 'Foo=Bar',
    '--qualifier', fixture.qualifier,
    '--cloudformation-execution-policies', 'arn:aws:iam::aws:policy/AdministratorAccess'], {
    modEnv: { CDK_NEW_BOOTSTRAP: '1' },
  });
  await fixture.cdk(['bootstrap', '-v', '--toolkit-stack-name', bootstrapStackName, '--force'], { modEnv: { CDK_NEW_BOOTSTRAP: '1' } });

  const response = await fixture.aws.cloudFormation('describeStacks', { StackName: bootstrapStackName });
  expect(response.Stacks?.[0].Tags).toEqual([
    { Key: 'Foo', Value: 'Bar' },
  ]);
}));<|MERGE_RESOLUTION|>--- conflicted
+++ resolved
@@ -1,11 +1,6 @@
-<<<<<<< HEAD
-import { cloudFormation } from './aws-helpers';
-import { cdk, cdkDeploy, cleanup, fullStackName, log, prepareAppFixture, rememberToDeleteBucket } from './cdk-helpers';
-=======
 import * as fs from 'fs';
 import * as path from 'path';
 import { randomString, withDefaultFixture } from './cdk-helpers';
->>>>>>> af2e8fff
 import { integTest } from './test-helpers';
 
 jest.setTimeout(600_000);
@@ -13,32 +8,7 @@
 integTest('can bootstrap without execution', withDefaultFixture(async (fixture) => {
   const bootstrapStackName = fixture.fullStackName('bootstrap-stack');
 
-<<<<<<< HEAD
-beforeAll(async () => {
-  // apparently: https://github.com/facebook/jest/issues/2713
-  try {
-    await prepareAppFixture();
-  } catch (err) {
-    log(`beforeAll() failed with error: ${err}. Exiting...`);
-    process.exit(1);
-  }
-});
-
-beforeEach(async () => {
-  await cleanup();
-});
-
-afterEach(async () => {
-  await cleanup();
-});
-
-integTest('can bootstrap without execution', async () => {
-  const bootstrapStackName = fullStackName('bootstrap-stack');
-
-  await cdk(['bootstrap',
-=======
-  await fixture.cdk(['bootstrap',
->>>>>>> af2e8fff
+  await fixture.cdk(['bootstrap',
     '--toolkit-stack-name', bootstrapStackName,
     '--no-execute']);
 
