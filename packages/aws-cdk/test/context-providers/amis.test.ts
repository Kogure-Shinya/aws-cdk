--- conflicted
+++ resolved
@@ -10,21 +10,7 @@
   done();
 });
 
-<<<<<<< HEAD
-const mockSDK: ISDK = {
-  defaultAccount: () => Promise.resolve({ accountId: '123456789012', partition: 'aws' }),
-  defaultRegion: () => Promise.resolve('bermuda-triangle-1337'),
-  cloudFormation: () => { throw new Error('Not Mocked'); },
-  ec2: () => Promise.resolve(new aws.EC2()),
-  ecr: () => { throw new Error('Not Mocked'); },
-  route53: () => { throw new Error('Not Mocked'); },
-  s3: () => { throw new Error('Not Mocked'); },
-  ssm: () => { throw new Error('Not Mocked'); },
-  assumeRole: () => { throw new Error('Not Mocked'); },
-};
-=======
 const mockSDK = new MockSDK();
->>>>>>> 8e802f47
 
 type AwsCallback<T> = (err: Error | null, val: T) => void;
 
