--- conflicted
+++ resolved
@@ -1,12 +1,7 @@
-<<<<<<< HEAD
-import * as lambda from '@aws-cdk/aws-lambda';
-import { Construct } from 'constructs';
-=======
->>>>>>> 319bbf9e
 import * as fs from 'fs';
 import * as path from 'path';
 import * as lambda from '@aws-cdk/aws-lambda';
-import * as cdk from '@aws-cdk/core';
+import { Construct } from 'constructs';
 import { Bundling, ParcelBaseOptions } from './bundling';
 import { PackageJsonManager } from './package-json-manager';
 import { nodeMajorVersion, parseStackTrace } from './util';
