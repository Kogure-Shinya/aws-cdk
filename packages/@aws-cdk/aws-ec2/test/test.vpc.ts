import { countResources, expect, haveResource, haveResourceLike, isSuperObject } from '@aws-cdk/assert';
import { AvailabilityZoneProvider, Construct, Stack, Tag } from '@aws-cdk/cdk';
import { Test } from 'nodeunit';
import { CfnVPC, DefaultInstanceTenancy, IVpcNetwork, SubnetType, VpcNetwork } from '../lib';

export = {
  "When creating a VPC": {
    "with the default CIDR range": {

      "vpc.vpcId returns a token to the VPC ID"(test: Test) {
        const stack = getTestStack();
        const vpc = new VpcNetwork(stack, 'TheVPC');
        test.deepEqual(stack.node.resolve(vpc.vpcId), {Ref: 'TheVPC92636AB0' } );
        test.done();
      },

      "it uses the correct network range"(test: Test) {
        const stack = getTestStack();
        new VpcNetwork(stack, 'TheVPC');
        expect(stack).to(haveResource('AWS::EC2::VPC', {
          CidrBlock: VpcNetwork.DEFAULT_CIDR_RANGE,
          EnableDnsHostnames: true,
          EnableDnsSupport: true,
          InstanceTenancy: DefaultInstanceTenancy.Default,
        }));
        test.done();
      },
      'the Name tag is defaulted to path'(test: Test) {
        const stack = getTestStack();
        new VpcNetwork(stack, 'TheVPC');
        expect(stack).to(
          haveResource('AWS::EC2::VPC',
            hasTags( [ {Key: 'Name', Value: 'TheVPC'} ]))
        );
        expect(stack).to(
          haveResource('AWS::EC2::InternetGateway',
            hasTags( [ {Key: 'Name', Value: 'TheVPC'} ]))
        );
        test.done();
      },

    },

    "with all of the properties set, it successfully sets the correct VPC properties"(test: Test) {
      const stack = getTestStack();
      new VpcNetwork(stack, 'TheVPC', {
        cidr: "192.168.0.0/16",
        enableDnsHostnames: false,
        enableDnsSupport: false,
        defaultInstanceTenancy: DefaultInstanceTenancy.Dedicated,
      });

      expect(stack).to(haveResource('AWS::EC2::VPC', {
        CidrBlock: '192.168.0.0/16',
        EnableDnsHostnames: false,
        EnableDnsSupport: false,
        InstanceTenancy: DefaultInstanceTenancy.Dedicated,
      }));
      test.done();
    },

    "contains the correct number of subnets"(test: Test) {
      const stack = getTestStack();
      const vpc = new VpcNetwork(stack, 'TheVPC');
      const zones = new AvailabilityZoneProvider(stack).availabilityZones.length;
      test.equal(vpc.publicSubnets.length, zones);
      test.equal(vpc.privateSubnets.length, zones);
      test.deepEqual(stack.node.resolve(vpc.vpcId), { Ref: 'TheVPC92636AB0' });
      test.done();
    },

    "with only isolated subnets, the VPC should not contain an IGW or NAT Gateways"(test: Test) {
      const stack = getTestStack();
      new VpcNetwork(stack, 'TheVPC', {
        subnetConfiguration: [
          {
            subnetType: SubnetType.Isolated,
            name: 'Isolated',
          }
        ]
      });
      expect(stack).notTo(haveResource("AWS::EC2::InternetGateway"));
      expect(stack).notTo(haveResource("AWS::EC2::NatGateway"));
      expect(stack).to(haveResource("AWS::EC2::Subnet", {
        MapPublicIpOnLaunch: false
      }));
      test.done();
    },

    "with no private subnets, the VPC should have an IGW but no NAT Gateways"(test: Test) {
      const stack = getTestStack();
      new VpcNetwork(stack, 'TheVPC', {
        subnetConfiguration: [
          {
            subnetType: SubnetType.Public,
            name: 'Public',
          },
          {
            subnetType: SubnetType.Isolated,
            name: 'Isolated',
          }
        ]
      });
      expect(stack).to(countResources('AWS::EC2::InternetGateway', 1));
      expect(stack).notTo(haveResource("AWS::EC2::NatGateway"));
      test.done();
    },

    "with no subnets defined, the VPC should have an IGW, and a NAT Gateway per AZ"(test: Test) {
      const stack = getTestStack();
      const zones = new AvailabilityZoneProvider(stack).availabilityZones.length;
      new VpcNetwork(stack, 'TheVPC', { });
      expect(stack).to(countResources("AWS::EC2::InternetGateway", 1));
      expect(stack).to(countResources("AWS::EC2::NatGateway", zones));
      test.done();
    },

<<<<<<< HEAD
    "with custom subnets, the VPC should have the right number of subnets, an IGW, and a NAT Gateway per AZ"(test: Test) {
=======
    "with subnets and reserved subnets defined, VPC subnet count should not contain reserved subnets "(test: Test) {
      const stack = getTestStack();
      new VpcNetwork(stack, 'TheVPC', {
        cidr: '10.0.0.0/16',
        subnetConfiguration: [
          {
            cidrMask: 24,
            subnetType: SubnetType.Private,
            name: 'Private',
          },
          {
            cidrMask: 24,
            name: 'reserved',
            subnetType: SubnetType.Private,
            reserved: true,
          },
          {
            cidrMask: 28,
            name: 'rds',
            subnetType: SubnetType.Isolated,
          }
        ],
        maxAZs: 3
      });
      expect(stack).to(countResources("AWS::EC2::Subnet", 6));
      test.done();
    },
    "with reserved subents, any other subnets should not have cidrBlock from within reserved space"(test: Test) {
      const stack = getTestStack();
      new VpcNetwork(stack, 'TheVPC', {
        cidr: '10.0.0.0/16',
        subnetConfiguration: [
          {
            cidrMask: 24,
            name: 'ingress',
            subnetType: SubnetType.Private,
          },
          {
            cidrMask: 24,
            name: 'reserved',
            subnetType: SubnetType.Private,
            reserved: true,
          },
          {
            cidrMask: 24,
            name: 'rds',
            subnetType: SubnetType.Private,
          }
        ],
        maxAZs: 3
      });
      for (let i = 0; i < 3; i++) {
        expect(stack).to(haveResource("AWS::EC2::Subnet", {
          CidrBlock: `10.0.${i}.0/24`
        }));
      }
      for (let i = 3; i < 6; i++) {
        expect(stack).notTo(haveResource("AWS::EC2::Subnet", {
          CidrBlock: `10.0.${i}.0/24`
        }));
      }
      for (let i = 6; i < 9; i++) {
        expect(stack).to(haveResource("AWS::EC2::Subnet", {
          CidrBlock: `10.0.${i}.0/24`
        }));
      }
      test.done();
    },
    "with custom subents, the VPC should have the right number of subnets, an IGW, and a NAT Gateway per AZ"(test: Test) {
>>>>>>> 4819ff42
      const stack = getTestStack();
      const zones = new AvailabilityZoneProvider(stack).availabilityZones.length;
      new VpcNetwork(stack, 'TheVPC', {
        cidr: '10.0.0.0/21',
        subnetConfiguration: [
          {
            cidrMask: 24,
            name: 'ingress',
            subnetType: SubnetType.Public,
          },
          {
            cidrMask: 24,
            name: 'application',
            subnetType: SubnetType.Private,
          },
          {
            cidrMask: 28,
            name: 'rds',
            subnetType: SubnetType.Isolated,
          }
        ],
        maxAZs: 3
      });
      expect(stack).to(countResources("AWS::EC2::InternetGateway", 1));
      expect(stack).to(countResources("AWS::EC2::NatGateway", zones));
      expect(stack).to(countResources("AWS::EC2::Subnet", 9));
      for (let i = 0; i < 6; i++) {
        expect(stack).to(haveResource("AWS::EC2::Subnet", {
          CidrBlock: `10.0.${i}.0/24`
        }));
      }
      for (let i = 0; i < 3; i++) {
        expect(stack).to(haveResource("AWS::EC2::Subnet", {
          CidrBlock: `10.0.6.${i * 16}/28`
        }));
      }
      test.done();
    },
    "with custom subnets and natGateways = 2 there should be only two NATGW"(test: Test) {
      const stack = getTestStack();
      new VpcNetwork(stack, 'TheVPC', {
        cidr: '10.0.0.0/21',
        natGateways: 2,
        subnetConfiguration: [
          {
            cidrMask: 24,
            name: 'ingress',
            subnetType: SubnetType.Public,
          },
          {
            cidrMask: 24,
            name: 'application',
            subnetType: SubnetType.Private,
          },
          {
            cidrMask: 28,
            name: 'rds',
            subnetType: SubnetType.Isolated,
          }
        ],
        maxAZs: 3
      });
      expect(stack).to(countResources("AWS::EC2::InternetGateway", 1));
      expect(stack).to(countResources("AWS::EC2::NatGateway", 2));
      expect(stack).to(countResources("AWS::EC2::Subnet", 9));
      for (let i = 0; i < 6; i++) {
        expect(stack).to(haveResource("AWS::EC2::Subnet", {
          CidrBlock: `10.0.${i}.0/24`
        }));
      }
      for (let i = 0; i < 3; i++) {
        expect(stack).to(haveResource("AWS::EC2::Subnet", {
          CidrBlock: `10.0.6.${i * 16}/28`
        }));
      }
      test.done();
    },
    "with enableDnsHostnames enabled but enableDnsSupport disabled, should throw an Error"(test: Test) {
      const stack = getTestStack();
      test.throws(() => new VpcNetwork(stack, 'TheVPC', {
        enableDnsHostnames: true,
        enableDnsSupport: false
      }));
      test.done();
    },
    "with public subnets MapPublicIpOnLaunch is true"(test: Test) {
      const stack = getTestStack();
      new VpcNetwork(stack, 'VPC', {
        maxAZs: 1,
        subnetConfiguration: [
          {
            cidrMask: 24,
            name: 'ingress',
            subnetType: SubnetType.Public,
          }
        ],
      });
      expect(stack).to(countResources("AWS::EC2::Subnet", 1));
      expect(stack).notTo(haveResource("AWS::EC2::NatGateway"));
      expect(stack).to(haveResource("AWS::EC2::Subnet", {
        MapPublicIpOnLaunch: true
      }));
      test.done();
    },

    "maxAZs defaults to 3 if unset"(test: Test) {
      const stack = getTestStack();
      new VpcNetwork(stack, 'VPC');
      expect(stack).to(countResources("AWS::EC2::Subnet", 6));
      expect(stack).to(countResources("AWS::EC2::Route", 6));
      for (let i = 0; i < 6; i++) {
        expect(stack).to(haveResource("AWS::EC2::Subnet", {
          CidrBlock: `10.0.${i * 32}.0/19`
        }));
      }
      expect(stack).to(haveResourceLike("AWS::EC2::Route", {
        DestinationCidrBlock: '0.0.0.0/0',
        NatGatewayId: { },
      }));

      test.done();
    },

    "with maxAZs set to 2"(test: Test) {
      const stack = getTestStack();
      new VpcNetwork(stack, 'VPC', { maxAZs: 2 });
      expect(stack).to(countResources("AWS::EC2::Subnet", 4));
      expect(stack).to(countResources("AWS::EC2::Route", 4));
      for (let i = 0; i < 4; i++) {
        expect(stack).to(haveResource("AWS::EC2::Subnet", {
          CidrBlock: `10.0.${i * 64}.0/18`
        }));
      }
      expect(stack).to(haveResourceLike("AWS::EC2::Route", {
        DestinationCidrBlock: '0.0.0.0/0',
        NatGatewayId: { },
      }));
      test.done();
    },
    "with natGateway set to 1"(test: Test) {
      const stack = getTestStack();
      new VpcNetwork(stack, 'VPC', {
        natGateways: 1,
      });
      expect(stack).to(countResources("AWS::EC2::Subnet", 6));
      expect(stack).to(countResources("AWS::EC2::Route", 6));
      expect(stack).to(countResources("AWS::EC2::NatGateway", 1));
      expect(stack).to(haveResourceLike("AWS::EC2::Route", {
        DestinationCidrBlock: '0.0.0.0/0',
        NatGatewayId: { },
      }));
      test.done();
    },
    'with natGateway subnets defined'(test: Test) {
      const stack = getTestStack();
      new VpcNetwork(stack, 'VPC', {
        subnetConfiguration: [
          {
            cidrMask: 24,
            name: 'ingress',
            subnetType: SubnetType.Public,
          },
          {
            cidrMask: 24,
            name: 'egress',
            subnetType: SubnetType.Public,
          },
          {
            cidrMask: 24,
            name: 'private',
            subnetType: SubnetType.Private,
          },
        ],
        natGatewaySubnets: {
          subnetNames: ['egress']
        },
      });
      expect(stack).to(countResources("AWS::EC2::NatGateway", 3));
      for (let i = 1; i < 4; i++) {
        expect(stack).to(haveResource('AWS::EC2::Subnet', hasTags([{
          Key: 'Name',
          Value: `VPC/egressSubnet${i}`,
        }])));
      }
      test.done();
    },
    'with mis-matched nat and subnet configs it throws'(test: Test) {
      const stack = getTestStack();
      test.throws(() => new VpcNetwork(stack, 'VPC', {
        subnetConfiguration: [
          {
            cidrMask: 24,
            name: 'ingress',
            subnetType: SubnetType.Public,
          },
          {
            cidrMask: 24,
            name: 'private',
            subnetType: SubnetType.Private,
          },
        ],
        natGatewaySubnets: {
          subnetNames: ['notthere'],
        },
      }));
      test.done();
    },
    'with a vpn gateway'(test: Test) {
      const stack = getTestStack();
      new VpcNetwork(stack, 'VPC', {
        vpnGateway: true,
        vpnGatewayAsn: 65000
      });

      expect(stack).to(haveResource('AWS::EC2::VPNGateway', {
        AmazonSideAsn: 65000,
        Type: 'ipsec.1'
      }));

      expect(stack).to(haveResource('AWS::EC2::VPCGatewayAttachment', {
        VpcId: {
          Ref: 'VPCB9E5F0B4'
        },
        VpnGatewayId: {
          Ref: 'VPCVpnGatewayB5ABAE68'
        }
      }));

      expect(stack).to(haveResource('AWS::EC2::VPNGatewayRoutePropagation', {
        RouteTableIds: [
          {
            Ref: 'VPCPrivateSubnet1RouteTableBE8A6027'
          },
          {
            Ref: 'VPCPrivateSubnet2RouteTable0A19E10E'
          },
          {
            Ref: 'VPCPrivateSubnet3RouteTable192186F8'
          }
        ],
        VpnGatewayId: {
          Ref: 'VPCVpnGatewayB5ABAE68'
        }
      }));

      test.done();
    },
    'with a vpn gateway and route propagation on isolated subnets'(test: Test) {
      const stack = getTestStack();
      new VpcNetwork(stack, 'VPC', {
        subnetConfiguration: [
          { subnetType: SubnetType.Private, name: 'Private' },
          { subnetType: SubnetType.Isolated, name: 'Isolated' },
        ],
        vpnGateway: true,
        vpnRoutePropagation: {
          subnetTypes: [SubnetType.Isolated]
        }
      });

      expect(stack).to(haveResource('AWS::EC2::VPNGatewayRoutePropagation', {
        RouteTableIds: [
          {
            Ref: 'VPCIsolatedSubnet1RouteTableEB156210'
          },
          {
            Ref: 'VPCIsolatedSubnet2RouteTable9B4F78DC'
          },
          {
            Ref: 'VPCIsolatedSubnet3RouteTableCB6A1FDA'
          }
        ],
        VpnGatewayId: {
          Ref: 'VPCVpnGatewayB5ABAE68'
        }
      }));

      test.done();
    },
    'with a vpn gateway and route propagation on private and isolated subnets'(test: Test) {
      const stack = getTestStack();
      new VpcNetwork(stack, 'VPC', {
        subnetConfiguration: [
          { subnetType: SubnetType.Private, name: 'Private' },
          { subnetType: SubnetType.Isolated, name: 'Isolated' },
        ],
        vpnGateway: true,
        vpnRoutePropagation: {
          subnetTypes: [SubnetType.Private, SubnetType.Isolated]
        }
      });

      expect(stack).to(haveResource('AWS::EC2::VPNGatewayRoutePropagation', {
        RouteTableIds: [
          {
            Ref: 'VPCPrivateSubnet1RouteTableBE8A6027'
          },
          {
            Ref: 'VPCPrivateSubnet2RouteTable0A19E10E'
          },
          {
            Ref: 'VPCPrivateSubnet3RouteTable192186F8'
          },
          {
            Ref: 'VPCIsolatedSubnet1RouteTableEB156210'
          },
          {
            Ref: 'VPCIsolatedSubnet2RouteTable9B4F78DC'
          },
          {
            Ref: 'VPCIsolatedSubnet3RouteTableCB6A1FDA'
          }
        ],
        VpnGatewayId: {
          Ref: 'VPCVpnGatewayB5ABAE68'
        }
      }));

      test.done();
    },
    'fails when specifying vpnConnections with vpnGateway set to false'(test: Test) {
      // GIVEN
      const stack = new Stack();

      test.throws(() => new VpcNetwork(stack, 'VpcNetwork', {
        vpnGateway: false,
        vpnConnections: {
          VpnConnection: {
            asn: 65000,
            ip: '192.0.2.1'
          }
        }
      }), /`vpnConnections`.+`vpnGateway`.+false/);

      test.done();
    },
    'fails when specifying vpnGatewayAsn with vpnGateway set to false'(test: Test) {
      // GIVEN
      const stack = new Stack();

      test.throws(() => new VpcNetwork(stack, 'VpcNetwork', {
        vpnGateway: false,
        vpnGatewayAsn: 65000,
      }), /`vpnGatewayAsn`.+`vpnGateway`.+false/);

      test.done();
    }

  },

  "When creating a VPC with a custom CIDR range": {
    "vpc.vpcCidrBlock is the correct network range"(test: Test) {
      const stack = getTestStack();
      new VpcNetwork(stack, 'TheVPC', { cidr: '192.168.0.0/16' });
      expect(stack).to(haveResource("AWS::EC2::VPC", {
        CidrBlock: '192.168.0.0/16'
      }));
      test.done();
    }
  },
  'When tagging': {
    'VPC propagated tags will be on subnet, IGW, routetables, NATGW'(test: Test) {
      const stack = getTestStack();
      const tags =  {
        VpcType: 'Good',
      };
      const noPropTags = {
        BusinessUnit: 'Marketing',
      };
      const allTags  = {...tags, ...noPropTags};

      const vpc = new VpcNetwork(stack, 'TheVPC');
      // overwrite to set propagate
      vpc.node.apply(new Tag('BusinessUnit', 'Marketing', {includeResourceTypes: [CfnVPC.resourceTypeName]}));
      vpc.node.apply(new Tag('VpcType', 'Good'));
      expect(stack).to(haveResource("AWS::EC2::VPC", hasTags(toCfnTags(allTags))));
      const taggables = ['Subnet', 'InternetGateway', 'NatGateway', 'RouteTable'];
      const propTags = toCfnTags(tags);
      const noProp = toCfnTags(noPropTags);
      for (const resource of taggables) {
        expect(stack).to(haveResource(`AWS::EC2::${resource}`, hasTags(propTags)));
        expect(stack).notTo(haveResource(`AWS::EC2::${resource}`, hasTags(noProp)));
      }
      test.done();
    },
    'Subnet Name will propagate to route tables and NATGW'(test: Test) {
      const stack = getTestStack();
      const vpc = new VpcNetwork(stack, 'TheVPC');
      for (const subnet of vpc.publicSubnets) {
        const tag = {Key: 'Name', Value: subnet.node.path};
        expect(stack).to(haveResource('AWS::EC2::NatGateway', hasTags([tag])));
        expect(stack).to(haveResource('AWS::EC2::RouteTable', hasTags([tag])));
      }
      for (const subnet of vpc.privateSubnets) {
        const tag = {Key: 'Name', Value: subnet.node.path};
        expect(stack).to(haveResource('AWS::EC2::RouteTable', hasTags([tag])));
      }
      test.done();
    },
    'Tags can be added after the Vpc is created with `vpc.tags.setTag(...)`'(test: Test) {
      const stack = getTestStack();

      const vpc = new VpcNetwork(stack, 'TheVPC');
      const tag = {Key: 'Late', Value: 'Adder'};
      expect(stack).notTo(haveResource('AWS::EC2::VPC', hasTags([tag])));
      vpc.node.apply(new Tag(tag.Key, tag.Value));
      expect(stack).to(haveResource('AWS::EC2::VPC', hasTags([tag])));
      test.done();
    },
  },

  'subnet selection': {
    'selecting default subnets returns the private ones'(test: Test) {
      // GIVEN
      const stack = getTestStack();
      const vpc = new VpcNetwork(stack, 'VPC');

      // WHEN
      const nets = vpc.subnetIds();

      // THEN
      test.deepEqual(nets, vpc.privateSubnets.map(s => s.subnetId));
      test.done();
    },

    'can select public subnets'(test: Test) {
      // GIVEN
      const stack = getTestStack();
      const vpc = new VpcNetwork(stack, 'VPC');

      // WHEN
      const nets = vpc.subnetIds({ subnetTypes: [SubnetType.Public] });

      // THEN
      test.deepEqual(nets, vpc.publicSubnets.map(s => s.subnetId));

      test.done();
    },

    'can select isolated subnets'(test: Test) {
      // GIVEN
      const stack = getTestStack();
      const vpc = new VpcNetwork(stack, 'VPC', {
        subnetConfiguration: [
          { subnetType: SubnetType.Private, name: 'Private' },
          { subnetType: SubnetType.Isolated, name: 'Isolated' },
        ]
      });

      // WHEN
      const nets = vpc.subnetIds({ subnetTypes: [SubnetType.Isolated] });

      // THEN
      test.deepEqual(nets, vpc.isolatedSubnets.map(s => s.subnetId));

      test.done();
    },

    'can select subnets by name'(test: Test) {
      // GIVEN
      const stack = getTestStack();
      const vpc = new VpcNetwork(stack, 'VPC', {
        subnetConfiguration: [
          { subnetType: SubnetType.Private, name: 'DontTalkToMe' },
          { subnetType: SubnetType.Isolated, name: 'DontTalkAtAll' },
        ]
      });

      // WHEN
      const nets = vpc.subnetIds({ subnetNames: ['DontTalkToMe'] });

      // THEN
      test.deepEqual(nets, vpc.privateSubnets.map(s => s.subnetId));
      test.done();
    },

    'selecting default subnets in a VPC with only public subnets throws an error'(test: Test) {
      // GIVEN
      const stack = new Stack();
      const vpc = VpcNetwork.import(stack, 'VPC', {
        vpcId: 'vpc-1234',
        availabilityZones: ['dummy1a', 'dummy1b', 'dummy1c'],
        publicSubnetIds: ['pub-1', 'pub-2', 'pub-3'],
      });

      test.throws(() => {
        vpc.subnetIds();
      }, /There are no 'Private' subnets in this VPC/);

      test.done();
    }
  },

  'export/import': {
    'simple VPC'(test: Test) {
      // WHEN
      const vpc2 = doImportExportTest(stack => {
        return new VpcNetwork(stack, 'TheVPC');
      });

      // THEN
      test.deepEqual(vpc2.node.resolve(vpc2.vpcId), {
        'Fn::ImportValue': 'TestStack:TheVPCVpcIdD346CDBA'
      });

      test.done();
    },

    'multiple subnets of the same type'(test: Test) {
      // WHEN
      const imported = doImportExportTest(stack => {
        return new VpcNetwork(stack, 'TheVPC', {
          subnetConfiguration: [
            { name: 'Ingress', subnetType: SubnetType.Public },
            { name: 'Egress', subnetType: SubnetType.Public },
          ]
        });
      });

      // THEN
      test.deepEqual(imported.node.resolve(imported.vpcId), {
        'Fn::ImportValue': 'TestStack:TheVPCVpcIdD346CDBA'
      });

      test.equal(6, imported.publicSubnets.length);

      for (let i = 0; i < 3; i++) {
        // tslint:disable-next-line:max-line-length
        test.equal(true, imported.publicSubnets[i].node.id.startsWith('Ingress'), `${imported.publicSubnets[i].node.id} does not start with "Ingress"`);
      }
      for (let i = 3; i < 6; i++) {
        // tslint:disable-next-line:max-line-length
        test.equal(true, imported.publicSubnets[i].node.id.startsWith('Egress'), `${imported.publicSubnets[i].node.id} does not start with "Egress"`);
      }

      test.done();
    },

    'can select isolated subnets by type'(test: Test) {
      // GIVEN
      const importedVpc = doImportExportTest(stack => {
        return new VpcNetwork(stack, 'TheVPC', {
          subnetConfiguration: [
            { subnetType: SubnetType.Private, name: 'Private' },
            { subnetType: SubnetType.Isolated, name: 'Isolated' },
          ]
        });
      });

      // WHEN
      const nets = importedVpc.subnetIds({ subnetTypes: [SubnetType.Isolated] });

      // THEN
      test.equal(3, importedVpc.isolatedSubnets.length);
      test.deepEqual(nets, importedVpc.isolatedSubnets.map(s => s.subnetId));

      test.done();
    },

    'can select isolated subnets by name'(test: Test) {
      // Do the test with both default name and custom name
      for (const isolatedName of ['Isolated', 'LeaveMeAlone']) {
        // GIVEN
        const importedVpc = doImportExportTest(stack => {
          return new VpcNetwork(stack, 'TheVPC', {
            subnetConfiguration: [
              { subnetType: SubnetType.Private, name: 'Private' },
              { subnetType: SubnetType.Isolated, name: isolatedName },
            ]
          });
        });

        // WHEN
        const nets = importedVpc.subnetIds({ subnetNames: [isolatedName] });

        // THEN
        test.equal(3, importedVpc.isolatedSubnets.length);
        test.deepEqual(nets, importedVpc.isolatedSubnets.map(s => s.subnetId));
      }

      test.done();
    },
  },

};

function getTestStack(): Stack {
  return new Stack(undefined, 'TestStack', { env: { account: '123456789012', region: 'us-east-1' } });
}

/**
 * Do a complete import/export test, return the imported VPC
 */
function doImportExportTest(constructFn: (scope: Construct) => VpcNetwork): IVpcNetwork {
  // GIVEN
  const stack1 = getTestStack();
  const stack2 = getTestStack();

  const vpc1 = constructFn(stack1);

  // WHEN
  return VpcNetwork.import(stack2, 'VPC2', vpc1.export());
}

function toCfnTags(tags: any): Array<{Key: string, Value: string}> {
  return Object.keys(tags).map( key => {
    return {Key: key, Value: tags[key]};
  });
}

function hasTags(expectedTags: Array<{Key: string, Value: string}>): (props: any) => boolean {
  return (props: any) => {
    try {
      const tags = props.Tags;
      const actualTags = tags.filter( (tag: {Key: string, Value: string}) => {
        for (const expectedTag of expectedTags) {
          if (isSuperObject(expectedTag, tag)) {
            return true;
          } else {
            continue;
          }
        }
        // no values in array so expecting empty
        return false;
      });
      return actualTags.length === expectedTags.length;
    } catch (e) {
      // tslint:disable:no-console
      console.error('Tags are incorrect');
      console.error('found tags ', props.Tags);
      console.error('expected tags ', expectedTags);
      // tslint:enable:no-console
      throw e;
    }
  };
}<|MERGE_RESOLUTION|>--- conflicted
+++ resolved
@@ -115,9 +115,6 @@
       test.done();
     },
 
-<<<<<<< HEAD
-    "with custom subnets, the VPC should have the right number of subnets, an IGW, and a NAT Gateway per AZ"(test: Test) {
-=======
     "with subnets and reserved subnets defined, VPC subnet count should not contain reserved subnets "(test: Test) {
       const stack = getTestStack();
       new VpcNetwork(stack, 'TheVPC', {
@@ -145,7 +142,7 @@
       expect(stack).to(countResources("AWS::EC2::Subnet", 6));
       test.done();
     },
-    "with reserved subents, any other subnets should not have cidrBlock from within reserved space"(test: Test) {
+    "with reserved subnets, any other subnets should not have cidrBlock from within reserved space"(test: Test) {
       const stack = getTestStack();
       new VpcNetwork(stack, 'TheVPC', {
         cidr: '10.0.0.0/16',
@@ -186,8 +183,7 @@
       }
       test.done();
     },
-    "with custom subents, the VPC should have the right number of subnets, an IGW, and a NAT Gateway per AZ"(test: Test) {
->>>>>>> 4819ff42
+    "with custom subnets, the VPC should have the right number of subnets, an IGW, and a NAT Gateway per AZ"(test: Test) {
       const stack = getTestStack();
       const zones = new AvailabilityZoneProvider(stack).availabilityZones.length;
       new VpcNetwork(stack, 'TheVPC', {
